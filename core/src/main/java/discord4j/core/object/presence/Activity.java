/*
 * This file is part of Discord4J.
 *
 * Discord4J is free software: you can redistribute it and/or modify
 * it under the terms of the GNU Lesser General Public License as published by
 * the Free Software Foundation, either version 3 of the License, or
 * (at your option) any later version.
 *
 * Discord4J is distributed in the hope that it will be useful,
 * but WITHOUT ANY WARRANTY; without even the implied warranty of
 * MERCHANTABILITY or FITNESS FOR A PARTICULAR PURPOSE.  See the
 * GNU Lesser General Public License for more details.
 *
 * You should have received a copy of the GNU Lesser General Public License
 * along with Discord4J.  If not, see <http://www.gnu.org/licenses/>.
 */
package discord4j.core.object.presence;

import discord4j.core.object.data.stored.ActivityBean;
import discord4j.core.object.util.Snowflake;
import discord4j.core.util.EntityUtil;
import reactor.util.annotation.Nullable;

import java.time.Instant;
import java.util.Arrays;
import java.util.EnumSet;
import java.util.Optional;
<<<<<<< HEAD
import java.util.OptionalInt;
import java.util.stream.Collectors;
=======
import java.util.OptionalLong;
>>>>>>> 6babe601

public class Activity {

    public static Activity playing(String name) {
        return new Activity(Type.PLAYING.getValue(), name, null);
    }

    public static Activity streaming(String name, String url) {
        return new Activity(Type.STREAMING.getValue(), name, url);
    }

    public static Activity listening(String name) {
        return new Activity(Type.LISTENING.getValue(), name, null);
    }

    public static Activity watching(String name) {
        return new Activity(Type.WATCHING.getValue(), name, null);
    }

    private final ActivityBean data;

    Activity(final ActivityBean data) {
        this.data = data;
    }

    private Activity(int type, String name, @Nullable String streamingUrl) {
        this.data = new ActivityBean();
        this.data.setType(type);
        this.data.setName(name);
        this.data.setUrl(streamingUrl);
    }

    /**
     * Gets the type for this activity.
     *
     * @return The type for this activity.
     */
    public Type getType() {
        return Type.of(data.getType());
    }

    /**
     * Gets the activity's name.
     *
     * @return The activity's name.
     */
    public String getName() {
        return data.getName();
    }

    /**
     * Gets the stream URL, if present.
     *
     * @return The stream url, if present.
     */
    public Optional<String> getStreamingUrl() {
        return Optional.ofNullable(data.getUrl());
    }

    /**
     * Gets the UNIX time (in milliseconds) of when the activity started, if present.
     *
     * @return The UNIX time (in milliseconds) of when the activity started, if present.
     */
    public Optional<Instant> getStart() {
        return Optional.ofNullable(data.getStart())
            .map(Instant::ofEpochMilli);
    }

    /**
     * Gets the UNIX time (in milliseconds) of when the activity ends, if present.
     *
     * @return The UNIX time (in milliseconds) of when the activity ends, if present.
     */
    public Optional<Instant> getEnd() {
        return Optional.ofNullable(data.getEnd())
            .map(Instant::ofEpochMilli);
    }

    /**
     * Gets the application ID for the game, if present.
     *
     * @return The application ID for the game, if present.
     */
    public Optional<Snowflake> getApplicationId() {
        return Optional.ofNullable(data.getApplicationId())
            .map(Snowflake::of);
    }

    /**
     * Gets what the player is currently doing, if present.
     *
     * @return What the player is currently doing, if present.
     */
    public Optional<String> getDetails() {
        return Optional.ofNullable(data.getDetails());
    }

    /**
     * Gets the user's current party status, if present.
     *
     * @return The user's current party status, if present.
     */
    public Optional<String> getState() {
        return Optional.ofNullable(data.getState());
    }

    /**
     * Gets the ID of the party, if present.
     *
     * @return The ID of the party, if present.
     */
    public Optional<String> getPartyId() {
        return Optional.ofNullable(data.getPartyId());
    }

    /**
     * Gets the party's current size, if present.
     *
     * @return The party's current size, if present.
     */
<<<<<<< HEAD
    public OptionalInt getCurrentPartySize() {
        final Integer currentPartySize = data.getCurrentPartySize();
        return (currentPartySize == null) ? OptionalInt.empty() : OptionalInt.of(currentPartySize);
=======
    public OptionalLong getCurrentPartySize() {
        if (richData == null) {
            return OptionalLong.empty();
        }

        final Long currentPartySize = richData.getCurrentPartySize();
        return (currentPartySize == null) ? OptionalLong.empty() : OptionalLong.of(currentPartySize);
>>>>>>> 6babe601
    }

    /**
     * Gets the party's max size, if present.
     *
     * @return The party's max size, if present.
     */
<<<<<<< HEAD
    public OptionalInt getMaxPartySize() {
        final Integer maxPartySize = data.getMaxPartySize();
        return (maxPartySize == null) ? OptionalInt.empty() : OptionalInt.of(maxPartySize);
=======
    public OptionalLong getMaxPartySize() {
        if (richData == null) {
            return OptionalLong.empty();
        }

        final Long maxPartySize = richData.getMaxPartySize();
        return (maxPartySize == null) ? OptionalLong.empty() : OptionalLong.of(maxPartySize);
>>>>>>> 6babe601
    }

    /**
     * Gets the ID for a large asset of the activity, usually a {@code Snowflake}, if present.
     *
     * @return The ID for a large asset of the activity, usually a {@code Snowflake}, if present.
     */
    public Optional<String> getLargeImageId() {
        return Optional.ofNullable(data.getLargeImage());
    }

    /**
     * Gets the text displayed when hovering over the large image of the activity, if present.
     *
     * @return The text displayed when hovering over the large image of the activity, if present.
     */
    public Optional<String> getLargeText() {
        return Optional.ofNullable(data.getLargeText());
    }

    /**
     * Gets the ID for a small asset of the activity, usually a {@code Snowflake}, if present.
     *
     * @return The ID for a small asset of the activity, usually a {@code Snowflake}, if present.
     */
    public Optional<String> getSmallImageId() {
        return Optional.ofNullable(data.getSmallImage());
    }

    /**
     * Gets the text displayed when hovering over the small image of the activity, if present.
     *
     * @return The text displayed when hovering over the small image of the activity, if present.
     */
    public Optional<String> getSmallText() {
        return Optional.ofNullable(data.getSmallText());
    }

    public Optional<String> getJoinSecret() {
        return Optional.ofNullable(data.getJoinSecret());
    }

    public Optional<String> getSpectateSecret() {
        return Optional.ofNullable(data.getSpectateSecret());
    }

    public Optional<String> getMatchSecret() {
        return Optional.ofNullable(data.getMatchSecret());
    }

    public boolean isInstance() {
        return data.getInstance();
    }

    public EnumSet<Flag> getFlags() {
        if (data.getFlags() == null) {
            return EnumSet.noneOf(Flag.class);
        }

        return Arrays.stream(Flag.values())
            .filter(f -> (data.getFlags() & f.getValue()) == f.getValue())
            .collect(Collectors.toCollection(() -> EnumSet.noneOf(Flag.class)));
    }

    /** The type of "action" for an activity. */
    public enum Type {

        /** Unknown type **/
        UNKNOWN(-1),

        /** "Playing {name}" */
        PLAYING(0),

        /** "Streaming {name}" */
        STREAMING(1),

        /** "Listening to {name}" */
        LISTENING(2),

        /** "Watching {name}" */
        WATCHING(3);

        /** The underlying value as represented by Discord. */
        private final int value;

        /**
         * Constructs a {@code RichActivity.Type}.
         *
         * @param value The underlying value as represented by Discord.
         */
        Type(final int value) {
            this.value = value;
        }

        /**
         * Gets the underlying value as represented by Discord.
         *
         * @return The underlying value as represented by Discord.
         */
        public int getValue() {
            return value;
        }

        /**
         * Gets the type of activity. It is guaranteed that invoking {@link #getValue()} from the returned enum will
         * equal ({@code ==}) the supplied {@code value}.
         *
         * @param value The underlying value as represented by Discord.
         * @return The type of activity.
         */
        public static Type of(final int value) {
            switch (value) {
                case 0: return PLAYING;
                case 1: return STREAMING;
                case 2: return LISTENING;
                case 3: return WATCHING;
                default: return UNKNOWN;
            }
        }
    }

    public enum Flag {

        INSTANCE(1),
        JOIN(2),
        SPECTATE(4),
        JOIN_REQUEST(8),
        SYNC(16),
        PLAY(32);

        private final int value;

        Flag(int value) {
            this.value = value;
        }

        public int getValue() {
            return value;
        }

        public static Flag of(final int value) {
            switch (value) {
                case 1: return INSTANCE;
                case 2: return JOIN;
                case 4: return SPECTATE;
                case 8: return JOIN_REQUEST;
                case 16: return SYNC;
                case 32: return PLAY;
                default: return EntityUtil.throwUnsupportedDiscordValue(value);
            }
        }
    }

    @Override
    public String toString() {
        return "Activity{" +
            "data=" + data +
            '}';
    }
}<|MERGE_RESOLUTION|>--- conflicted
+++ resolved
@@ -25,12 +25,8 @@
 import java.util.Arrays;
 import java.util.EnumSet;
 import java.util.Optional;
-<<<<<<< HEAD
-import java.util.OptionalInt;
+import java.util.OptionalLong;
 import java.util.stream.Collectors;
-=======
-import java.util.OptionalLong;
->>>>>>> 6babe601
 
 public class Activity {
 
@@ -152,19 +148,9 @@
      *
      * @return The party's current size, if present.
      */
-<<<<<<< HEAD
-    public OptionalInt getCurrentPartySize() {
-        final Integer currentPartySize = data.getCurrentPartySize();
-        return (currentPartySize == null) ? OptionalInt.empty() : OptionalInt.of(currentPartySize);
-=======
     public OptionalLong getCurrentPartySize() {
-        if (richData == null) {
-            return OptionalLong.empty();
-        }
-
-        final Long currentPartySize = richData.getCurrentPartySize();
+        final Long currentPartySize = data.getCurrentPartySize();
         return (currentPartySize == null) ? OptionalLong.empty() : OptionalLong.of(currentPartySize);
->>>>>>> 6babe601
     }
 
     /**
@@ -172,19 +158,9 @@
      *
      * @return The party's max size, if present.
      */
-<<<<<<< HEAD
-    public OptionalInt getMaxPartySize() {
-        final Integer maxPartySize = data.getMaxPartySize();
-        return (maxPartySize == null) ? OptionalInt.empty() : OptionalInt.of(maxPartySize);
-=======
     public OptionalLong getMaxPartySize() {
-        if (richData == null) {
-            return OptionalLong.empty();
-        }
-
-        final Long maxPartySize = richData.getMaxPartySize();
+        final Long maxPartySize = data.getMaxPartySize();
         return (maxPartySize == null) ? OptionalLong.empty() : OptionalLong.of(maxPartySize);
->>>>>>> 6babe601
     }
 
     /**
