--- conflicted
+++ resolved
@@ -356,23 +356,12 @@
 
                     return context.getStateHolder().getMemberStore()
                             .save(key, newBean)
-<<<<<<< HEAD
-                            .thenReturn(new MemberUpdateEvent(gateway, context.getShardInfo(), guildId, memberId, old
-                                    , currentRoles,
-                                    currentNick));
+                            .thenReturn(new MemberUpdateEvent(gateway, context.getShardInfo(), guildId, memberId, old,
+                                    currentRoles, currentNick, currentPremiumSince));
                 });
 
         return update.defaultIfEmpty(new MemberUpdateEvent(gateway, context.getShardInfo(), guildId, memberId, null,
-                currentRoles,
-                currentNick));
-=======
-                            .thenReturn(new MemberUpdateEvent(client, guildId, memberId, old, currentRoles,
-                                    currentNick, currentPremiumSince));
-                });
-
-        return update.defaultIfEmpty(new MemberUpdateEvent(client, guildId, memberId, null, currentRoles,
-            currentNick, currentPremiumSince));
->>>>>>> 4825e586
+                currentRoles, currentNick, currentPremiumSince));
     }
 
     static Mono<RoleCreateEvent> guildRoleCreate(DispatchContext<GuildRoleCreate> context) {
