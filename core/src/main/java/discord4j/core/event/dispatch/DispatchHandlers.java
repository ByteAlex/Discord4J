--- conflicted
+++ resolved
@@ -239,20 +239,6 @@
     }
 
     private static Mono<InviteCreateEvent> inviteCreate(DispatchContext<InviteCreate> context) {
-<<<<<<< HEAD
-        Long guildId = context.getDispatch().getGuildId();
-        long channelId = context.getDispatch().getChannelId();
-        String code = context.getDispatch().getCode();
-        Instant createdAt = DateTimeFormatter.ISO_OFFSET_DATE_TIME.parse(context.getDispatch().getCreatedAt(), Instant::from);
-        int uses = context.getDispatch().getUses();
-        int maxUses = context.getDispatch().getMaxUses();
-        int maxAge = context.getDispatch().getMaxAge();
-        boolean temporary = context.getDispatch().isTemporary();
-
-        UserResponse response = context.getDispatch().getInviter();
-        UserBean bean = response != null ? new UserBean(response) : null;
-        User current = bean != null ? new User(context.getGateway(), bean) : null;
-=======
         long guildId = Long.parseUnsignedLong(context.getDispatch().guildId());
         long channelId = Long.parseUnsignedLong(context.getDispatch().channelId());
         String code = context.getDispatch().code();
@@ -265,22 +251,15 @@
         User current = context.getDispatch().inviter().toOptional()
                 .map(userData -> new User(context.getGateway(), userData))
                 .orElse(null);
->>>>>>> b5e9b4f2
 
         return Mono.just(new InviteCreateEvent(context.getGateway(), context.getShardInfo(), guildId, channelId, code,
                 current, createdAt, uses, maxUses, maxAge, temporary));
     }
 
     private static Mono<InviteDeleteEvent> inviteDelete(DispatchContext<InviteDelete> context) {
-<<<<<<< HEAD
-        Long guildId = context.getDispatch().getGuildId();
-        long channelId = context.getDispatch().getChannelId();
-        String code = context.getDispatch().getCode();
-=======
         long guildId = Long.parseUnsignedLong(context.getDispatch().guildId());
         long channelId = Long.parseUnsignedLong(context.getDispatch().channelId());
         String code = context.getDispatch().code();
->>>>>>> b5e9b4f2
 
         return Mono.just(new InviteDeleteEvent(context.getGateway(), context.getShardInfo(), guildId, channelId, code));
     }
