--- conflicted
+++ resolved
@@ -615,17 +615,13 @@
 				&& presence != null) {
 			User user = (User) guild.getUserByID(event.user.id);
 			if (user != null) {
-<<<<<<< HEAD
-				if (!user.getPresence().equals(presence)) {
-=======
 				if (event.user.username != null) { //Full object was sent so there is a user change, otherwise all user fields but id would be null
 					IUser oldUser = user.copy();
 					user = DiscordUtils.getUserFromJSON(client, event.user);
 					client.dispatcher.dispatch(new UserUpdateEvent(oldUser, user));
 				}
 
-				if (!user.getPresence().equals(presences)) {
->>>>>>> 02c36dd8
+				if (!user.getPresence().equals(presence)) {
 					Presences oldPresence = user.getPresence();
 					user.setPresence(presence);
 					client.dispatcher.dispatch(new PresenceUpdateEvent(guild, user, oldPresence, presence));
