--- conflicted
+++ resolved
@@ -105,11 +105,7 @@
 	 */
 	protected final DiscordClientImpl client;
 
-<<<<<<< HEAD
-	public Channel(IDiscordClient client, String name, String id, IGuild guild, String topic, int position, Map<String, PermissionOverride> roleOverrides, Map<String, PermissionOverride> userOverrides) {
-=======
-	public Channel(DiscordClientImpl client, String name, String id, IGuild parent, String topic, int position, Map<String, PermissionOverride> roleOverrides, Map<String, PermissionOverride> userOverrides) {
->>>>>>> 8ce70fd1
+	public Channel(DiscordClientImpl client, String name, String id, IGuild guild, String topic, int position, Map<String, PermissionOverride> roleOverrides, Map<String, PermissionOverride> userOverrides) {
 		this.client = client;
 		this.name = name;
 		this.id = id;
