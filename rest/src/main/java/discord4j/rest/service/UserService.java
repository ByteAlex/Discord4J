/*
 * This file is part of Discord4J.
 *
 * Discord4J is free software: you can redistribute it and/or modify
 * it under the terms of the GNU Lesser General Public License as published by
 * the Free Software Foundation, either version 3 of the License, or
 * (at your option) any later version.
 *
 * Discord4J is distributed in the hope that it will be useful,
 * but WITHOUT ANY WARRANTY; without even the implied warranty of
 * MERCHANTABILITY or FITNESS FOR A PARTICULAR PURPOSE.  See the
 * GNU Lesser General Public License for more details.
 *
 * You should have received a copy of the GNU Lesser General Public License
 * along with Discord4J.  If not, see <http://www.gnu.org/licenses/>.
 */
package discord4j.rest.service;

import discord4j.common.json.UserResponse;
import discord4j.rest.json.request.DMCreateRequest;
import discord4j.rest.json.request.GroupDMCreateRequest;
import discord4j.rest.json.request.UserModifyRequest;
import discord4j.rest.json.response.ChannelResponse;
import discord4j.rest.json.response.ConnectionResponse;
import discord4j.rest.json.response.UserGuildResponse;
import discord4j.rest.request.Router;
import discord4j.rest.route.Routes;
import reactor.core.publisher.Flux;
import reactor.core.publisher.Mono;

import java.util.Map;

public class UserService extends RestService {

    public UserService(Router router) {
        super(router);
    }

    public Mono<UserResponse> getCurrentUser() {
        return Routes.CURRENT_USER_GET.newRequest()
                .exchange(getRouter())
                .bodyToMono(UserResponse.class);
    }

    public Mono<UserResponse> getUser(long userId) {
        return Routes.USER_GET.newRequest(userId)
                .exchange(getRouter())
                .bodyToMono(UserResponse.class);
    }

    public Mono<UserResponse> modifyCurrentUser(UserModifyRequest request) {
        return Routes.CURRENT_USER_MODIFY.newRequest()
                .body(request)
                .exchange(getRouter())
                .bodyToMono(UserResponse.class);
    }

    public Flux<UserGuildResponse> getCurrentUserGuilds(Map<String, Object> queryParams) {
        return Routes.CURRENT_USER_GUILDS_GET.newRequest()
                .query(queryParams)
                .exchange(getRouter())
                .bodyToMono(UserGuildResponse[].class)
                .flatMapMany(Flux::fromArray);
    }

    public Mono<Void> leaveGuild(long guildId) {
        return Routes.GUILD_LEAVE.newRequest(guildId)
<<<<<<< HEAD
                .exchange(getRouter())
                .bodyToMono(Void.class);
=======
                .header("content-type", "")
                .exchange(getRouter());
>>>>>>> d8907679
    }

    public Flux<ChannelResponse> getUserDMs() {
        return Routes.USER_DMS_GET.newRequest()
                .exchange(getRouter())
                .bodyToMono(ChannelResponse[].class)
                .flatMapMany(Flux::fromArray);
    }

    public Mono<ChannelResponse> createDM(DMCreateRequest request) {
        return Routes.USER_DM_CREATE.newRequest()
                .body(request)
                .exchange(getRouter())
                .bodyToMono(ChannelResponse.class);
    }

    public Mono<ChannelResponse> createGroupDM(GroupDMCreateRequest request) {
        return Routes.GROUP_DM_CREATE.newRequest()
                .body(request)
                .exchange(getRouter())
                .bodyToMono(ChannelResponse.class);
    }

    public Flux<ConnectionResponse> getUserConnections() {
        return Routes.USER_CONNECTIONS_GET.newRequest()
                .exchange(getRouter())
                .bodyToMono(ConnectionResponse[].class)
                .flatMapMany(Flux::fromArray);
    }
}<|MERGE_RESOLUTION|>--- conflicted
+++ resolved
@@ -65,13 +65,9 @@
 
     public Mono<Void> leaveGuild(long guildId) {
         return Routes.GUILD_LEAVE.newRequest(guildId)
-<<<<<<< HEAD
+                .header("content-type", "")
                 .exchange(getRouter())
                 .bodyToMono(Void.class);
-=======
-                .header("content-type", "")
-                .exchange(getRouter());
->>>>>>> d8907679
     }
 
     public Flux<ChannelResponse> getUserDMs() {
