/*
 * This file is part of Discord4J.
 *
 * Discord4J is free software: you can redistribute it and/or modify
 * it under the terms of the GNU Lesser General Public License as published by
 * the Free Software Foundation, either version 3 of the License, or
 * (at your option) any later version.
 *
 * Discord4J is distributed in the hope that it will be useful,
 * but WITHOUT ANY WARRANTY; without even the implied warranty of
 * MERCHANTABILITY or FITNESS FOR A PARTICULAR PURPOSE. See the
 * GNU Lesser General Public License for more details.
 *
 * You should have received a copy of the GNU Lesser General Public License
 * along with Discord4J. If not, see <http://www.gnu.org/licenses/>.
 */
package discord4j.rest.request;

import discord4j.common.operator.RateLimitOperator;
import org.reactivestreams.Publisher;
import reactor.core.publisher.Flux;
import reactor.core.publisher.Mono;
import reactor.core.scheduler.Scheduler;
import reactor.core.scheduler.Schedulers;
import reactor.util.Logger;
import reactor.util.Loggers;

import java.time.Duration;

/**
 * An implementation of {@link GlobalRateLimiter} that uses a {@link RateLimitOperator} coordinate requests, injecting
 * an additional delay if a source trips the limiter early through {@link #rateLimitFor(Duration)}.
 */
public class BucketGlobalRateLimiter implements GlobalRateLimiter {

    private static final Logger log = Loggers.getLogger(BucketGlobalRateLimiter.class);

    private final RateLimitOperator<Integer> operator;

    private volatile long limitedUntil = 0;

    BucketGlobalRateLimiter(int capacity, Duration refillPeriod, Scheduler delayScheduler) {
        this.operator = new RateLimitOperator<>(capacity, refillPeriod, delayScheduler);
    }

    /**
     * Creates a new global rate limiter of 50 requests per second using {@link Schedulers#parallel()} to inject delays.
     *
     * @return a {@link BucketGlobalRateLimiter} with default parameters
     */
    public static BucketGlobalRateLimiter create() {
        return new BucketGlobalRateLimiter(50, Duration.ofSeconds(1), Schedulers.parallel());
    }

    /**
     * Creates a new global rate limiter with the given parameters. Be aware that modifying these parameters can lead
     * your bot hitting 429 TOO MANY REQUESTS errors.
     *
     * @param capacity the number of requests that can be performed in the given {@code refillPeriod}
     * @param refillPeriod the {@link Duration} before refilling request permits
     * @param delayScheduler the {@link Scheduler} used to inject delays
     * @return a {@link BucketGlobalRateLimiter} with the given parameters.
     */
    public static BucketGlobalRateLimiter create(int capacity, Duration refillPeriod, Scheduler delayScheduler) {
        return new BucketGlobalRateLimiter(capacity, refillPeriod, delayScheduler);
    }

    @Override
    public Mono<Void> rateLimitFor(Duration duration) {
        return Mono.fromRunnable(() -> limitedUntil = System.nanoTime() + duration.toNanos());
    }

    @Override
    public Mono<Duration> getRemaining() {
        return Mono.fromCallable(() -> Duration.ofNanos(limitedUntil - System.nanoTime()));
    }

    @Override
    public <T> Flux<T> withLimiter(Publisher<T> stage) {
<<<<<<< HEAD
        return getRemaining()
                .transform(getRateLimitOperator())
=======
        return Mono.just(0)
                .transform(operator)
                .then(Mono.fromCallable(this::getRemaining))
>>>>>>> 446d3f67
                .filter(delay -> delay.getSeconds() > 0)
                .flatMapMany(delay -> {
                    log.trace("[{}] Delaying for {}", Integer.toHexString(hashCode()), delay);
                    return Mono.delay(delay).flatMapMany(tick -> Flux.from(stage));
                })
                .switchIfEmpty(stage);
    }
}<|MERGE_RESOLUTION|>--- conflicted
+++ resolved
@@ -77,14 +77,9 @@
 
     @Override
     public <T> Flux<T> withLimiter(Publisher<T> stage) {
-<<<<<<< HEAD
-        return getRemaining()
-                .transform(getRateLimitOperator())
-=======
         return Mono.just(0)
                 .transform(operator)
-                .then(Mono.fromCallable(this::getRemaining))
->>>>>>> 446d3f67
+                .then(getRemaining())
                 .filter(delay -> delay.getSeconds() > 0)
                 .flatMapMany(delay -> {
                     log.trace("[{}] Delaying for {}", Integer.toHexString(hashCode()), delay);
