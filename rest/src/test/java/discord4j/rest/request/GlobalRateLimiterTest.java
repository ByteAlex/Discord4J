/*
 * This file is part of Discord4J.
 *
 * Discord4J is free software: you can redistribute it and/or modify
 * it under the terms of the GNU Lesser General Public License as published by
 * the Free Software Foundation, either version 3 of the License, or
 * (at your option) any later version.
 *
 * Discord4J is distributed in the hope that it will be useful,
 * but WITHOUT ANY WARRANTY; without even the implied warranty of
 * MERCHANTABILITY or FITNESS FOR A PARTICULAR PURPOSE. See the
 * GNU Lesser General Public License for more details.
 *
 * You should have received a copy of the GNU Lesser General Public License
 * along with Discord4J. If not, see <http://www.gnu.org/licenses/>.
 */
package discord4j.rest.request;

import org.junit.Ignore;
import org.junit.Test;
import reactor.core.publisher.Mono;
import reactor.core.scheduler.Schedulers;
import reactor.function.TupleUtils;
import reactor.util.Logger;
import reactor.util.Loggers;

import java.time.Duration;
<<<<<<< HEAD
import java.util.Arrays;
import java.util.List;
=======
>>>>>>> 446d3f67

public class GlobalRateLimiterTest {

    private static final Logger log = Loggers.getLogger(GlobalRateLimiterTest.class);

    private List<GlobalRateLimiter> limiters() {
        return Arrays.asList(
                new ClockGlobalRateLimiter(50, Duration.ofSeconds(1), Schedulers.parallel()),
                new SemaphoreGlobalRateLimiter(16),
                new UnboundedGlobalRateLimiter()
                );
    }

    @Test
    public void testGlobalRateLimiter() {
        for (GlobalRateLimiter rateLimiter : limiters()) {
            rateLimiter.rateLimitFor(Duration.ofSeconds(1));
            rateLimiter.withLimiter(Mono.just("1").doOnNext(log::info)).blockLast();
            rateLimiter.rateLimitFor(Duration.ofSeconds(1));
            rateLimiter.withLimiter(Mono.just("2").doOnNext(log::info)).blockLast();
        }
    }
<<<<<<< HEAD

    @Test
    @Ignore
    public void testBurstingRequestsGlobalRateLimiter() {
        for (GlobalRateLimiter rateLimiter : limiters()) {
            log.info("Testing {}", rateLimiter.getClass().toString());
            Flux.range(0, 100)
                    .flatMap(index -> rateLimiter.withLimiter(Mono.defer(() -> {
                        // simulate a request
                        return Mono.delay(Duration.ofMillis(50))
                                .flatMap(tick -> {
                                    // if this is the 50th index, we trip GRL
                                    if (index == 50) {
                                        log.info("Activating global rate limiter");
                                        return rateLimiter.rateLimitFor(Duration.ofMillis(3000)).thenReturn(index);
                                    }
                                    return Mono.just(index);
                                });
                    })), 16)
                    .collectList()
                    .elapsed()
                    .doOnNext(TupleUtils.consumer(
                            (time, list) -> log.info("Sent {} messages in {} milliseconds ({} messages/s)",
                                    list.size(), time, (list.size() / (double) time) * 1000)))
                    .block();
        }
    }
=======
>>>>>>> 446d3f67
}<|MERGE_RESOLUTION|>--- conflicted
+++ resolved
@@ -16,20 +16,15 @@
  */
 package discord4j.rest.request;
 
-import org.junit.Ignore;
 import org.junit.Test;
 import reactor.core.publisher.Mono;
 import reactor.core.scheduler.Schedulers;
-import reactor.function.TupleUtils;
 import reactor.util.Logger;
 import reactor.util.Loggers;
 
 import java.time.Duration;
-<<<<<<< HEAD
 import java.util.Arrays;
 import java.util.List;
-=======
->>>>>>> 446d3f67
 
 public class GlobalRateLimiterTest {
 
@@ -52,34 +47,4 @@
             rateLimiter.withLimiter(Mono.just("2").doOnNext(log::info)).blockLast();
         }
     }
-<<<<<<< HEAD
-
-    @Test
-    @Ignore
-    public void testBurstingRequestsGlobalRateLimiter() {
-        for (GlobalRateLimiter rateLimiter : limiters()) {
-            log.info("Testing {}", rateLimiter.getClass().toString());
-            Flux.range(0, 100)
-                    .flatMap(index -> rateLimiter.withLimiter(Mono.defer(() -> {
-                        // simulate a request
-                        return Mono.delay(Duration.ofMillis(50))
-                                .flatMap(tick -> {
-                                    // if this is the 50th index, we trip GRL
-                                    if (index == 50) {
-                                        log.info("Activating global rate limiter");
-                                        return rateLimiter.rateLimitFor(Duration.ofMillis(3000)).thenReturn(index);
-                                    }
-                                    return Mono.just(index);
-                                });
-                    })), 16)
-                    .collectList()
-                    .elapsed()
-                    .doOnNext(TupleUtils.consumer(
-                            (time, list) -> log.info("Sent {} messages in {} milliseconds ({} messages/s)",
-                                    list.size(), time, (list.size() / (double) time) * 1000)))
-                    .block();
-        }
-    }
-=======
->>>>>>> 446d3f67
 }