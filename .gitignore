# Eclipse
.classpath
.project
.settings/

# Intellij
.idea/
*.iml
*.iws
*.ipr

# Mac
.DS_Store

# Maven
log/
target/
dependency-reduced-pom.xml

<<<<<<< HEAD
# So only I could push releases
settings.xml

# Misc Planning files
Roadmap.md
modules
=======
# Misc files
Roadmap.md
modules/
bin/
>>>>>>> bb1800c5
<|MERGE_RESOLUTION|>--- conflicted
+++ resolved
@@ -17,16 +17,7 @@
 target/
 dependency-reduced-pom.xml
 
-<<<<<<< HEAD
-# So only I could push releases
-settings.xml
-
-# Misc Planning files
-Roadmap.md
-modules
-=======
 # Misc files
 Roadmap.md
 modules/
-bin/
->>>>>>> bb1800c5
+bin/