--- conflicted
+++ resolved
@@ -60,7 +60,11 @@
         return nick;
     }
 
-<<<<<<< HEAD
+    @Nullable
+    public String getPremiumSince() {
+        return premiumSince;
+    }
+
     @JsonAnyGetter
     public Map<String, Object> getAdditionalProperties() {
         return additionalProperties;
@@ -69,11 +73,6 @@
     @JsonAnySetter
     public void setAdditionalProperty(String name, Object value) {
         additionalProperties.put(name, value);
-=======
-    @Nullable
-    public String getPremiumSince() {
-        return premiumSince;
->>>>>>> 4825e586
     }
 
     @Override
