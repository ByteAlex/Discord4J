plugins {
    id 'java'
    id 'maven-publish'
    id 'signing'
    id 'com.gorylenko.gradle-git-properties' version '2.2.0' apply false
    id 'io.spring.dependency-management' version '1.0.8.RELEASE' apply false
    id 'com.github.ben-manes.versions' version '0.25.0'
    id 'net.researchgate.release' version '2.8.1'
}

ext {
    // Project constants
    github_org = 'Discord4J'
    project_name = 'Discord4J'
    artifact_group = 'com.discord4j'
    project_version = "$version"
    project_description = 'Java interface for the Discord API'
    project_url = 'https://discord4j.com'
    project_jdk = '1.8'

    // Dependencies
<<<<<<< HEAD
    reactor_bom_version = 'Dysprosium-RELEASE'
    jackson_version = '2.9.9'
=======
    reactor_bom_version = 'Californium-SR12'
    jackson_version = '2.10.0'
>>>>>>> c2840ef3
    jdkstores_version = "$storesVersion"

    // Test dependencies
    junit_version = '4.12'
    mockito_version = '3.0.0'
    logback_version = '1.3.0-alpha4'
    reflections_version = '0.9.11'
    lavaplayer_version = '1.3.22'
    blockhound_version = '1.0.0.RC1'

    isJitpack = "true" == System.getenv("JITPACK")
    isRelease = !version.toString().endsWith('-SNAPSHOT')
}

allprojects {
    apply plugin: 'java'
    apply plugin: 'io.spring.dependency-management'
    apply plugin: 'com.github.ben-manes.versions'
    apply plugin: 'maven-publish'
    if (!isJitpack && isRelease) {
        apply plugin: 'signing'
    }

    group = artifact_group
    version = project_version
    description = project_description

    sourceCompatibility = project_jdk
    targetCompatibility = project_jdk

    dependencyManagement {
        imports {
            mavenBom "io.projectreactor:reactor-bom:$reactor_bom_version"
        }
    }

    repositories {
        mavenCentral()
        jcenter()
        maven { url 'https://jitpack.io' }
        maven { url 'https://oss.sonatype.org/content/repositories/staging' }
        maven { url 'https://repo.spring.io/milestone' }
    }

    tasks.withType(Javadoc) {
        options {
            encoding = 'UTF-8'
            tags = ["apiNote:a:API Note:",
                    "implSpec:a:Implementation Requirements:",
                    "implNote:a:Implementation Note:"]
            addStringOption 'Xdoclint:none', '-quiet'
            addStringOption 'encoding', 'UTF-8'
            // adding links to javadocs for filling specific classes when not existing inside current javadoc
            links = [
                    "https://docs.oracle.com/javase/8/docs/api/",
                    "https://docs.oracle.com/javaee/7/api/",
                    "https://fasterxml.github.io/jackson-databind/javadoc/2.9/",
                    "http://www.reactive-streams.org/reactive-streams-1.0.2-javadoc/",
                    "https://projectreactor.io/docs/core/release/api/",
                    "https://projectreactor.io/docs/netty/release/api/",
                    "https://projectreactor.io/docs/extra/release/api/",
                    "https://netty.io/4.1/api/"
            ]
        }
    }

    tasks.withType(JavaCompile) {
        options.encoding = 'UTF-8'
        options.incremental = true
    }

    task downloadDependencies() {
        description 'Download all dependencies to the Gradle cache'
        doLast {
            configurations.findAll { it.canBeResolved }.files
        }
    }

    task javadocJar(type: Jar, dependsOn: javadoc) {
        classifier = 'javadoc'
        from 'build/docs/javadoc'
    }

    task sourcesJar(type: Jar) {
        classifier = 'sources'
        from sourceSets.main.allSource
    }

    artifacts {
        archives javadocJar
        archives sourcesJar
    }

    if (!isJitpack && isRelease) {
        signing {
            def signingKey = findProperty("signingKey")
            def signingPassword = findProperty("signingPassword")
            if (signingKey != null && signingPassword != null) {
                useInMemoryPgpKeys(new String(signingKey.decodeBase64()), signingPassword as String)
            }
            sign configurations.archives
        }
    }
}

subprojects {
    apply plugin: 'io.spring.dependency-management'

    archivesBaseName = "discord4j-$project.name"

    tasks.withType(Javadoc) {
        title = "$archivesBaseName ${version} API"
        options.windowTitle = "$archivesBaseName ($version)"
    }

    publishing {
        publications {
            maven(MavenPublication) {
                customizePom(pom)

                from components.java
                artifactId archivesBaseName

                artifact sourcesJar
                artifact javadocJar

                if (!isJitpack && isRelease) {
                    pom.withXml {
                        def pomFile = file("${project.buildDir}/generated-pom.xml")
                        writeTo(pomFile)
                        def pomAscFile = signing.sign(pomFile).signatureFiles[0]
                        artifact(pomAscFile) {
                            classifier = null
                            extension = 'pom.asc'
                        }
                    }

                    project.tasks.signArchives.signatureFiles.each {
                        artifact(it) {
                            def matcher = it.file =~ /-(sources|javadoc)\.jar\.asc$/
                            if (matcher.find()) {
                                classifier = matcher.group(1)
                            } else {
                                classifier = null
                            }
                            extension = 'jar.asc'
                        }
                    }
                }
            }
        }

        if (!isJitpack) {
            repositories {
                maven {
                    if (isRelease) {
                        url 'https://oss.sonatype.org/service/local/staging/deploy/maven2'
                    } else {
                        url 'https://oss.sonatype.org/content/repositories/snapshots/'
                    }
                    def sonatypeUsername = findProperty('sonatypeUsername')
                    def sonatypePassword = findProperty('sonatypePassword')
                    if (sonatypeUsername != null && sonatypePassword != null) {
                        credentials {
                            username sonatypeUsername
                            password sonatypePassword
                        }
                    }
                }
            }
        }
    }

    if (!isJitpack && isRelease) {
        model {
            tasks.generatePomFileForMavenPublication {
                destination = file("$buildDir/generated-pom.xml")
            }
            tasks.publishMavenPublicationToMavenLocal {
                dependsOn project.tasks.signArchives
            }
            tasks.publishMavenPublicationToMavenRepository {
                dependsOn project.tasks.signArchives
            }
        }
    }
}

def customizePom(pom) {
    pom.withXml {
        def root = asNode()

        root.dependencies.removeAll { dep ->
            dep.scope == "test"
        }

        root.children().last() + {
            resolveStrategy = DELEGATE_FIRST

            description 'A JVM-based REST/WS wrapper for the official Discord Bot API'
            name 'Discord4J'
            url 'https://github.com/Discord4J/Discord4J'
            organization {
                name 'Discord4J'
                url 'https://discord4j.com'
            }
            issueManagement {
                system 'GitHub'
                url 'https://github.com/Discord4J/Discord4J/issues'
            }
            licenses {
                license {
                    name 'LGPL-3.0'
                    url 'https://github.com/Discord4J/Discord4J/LICENSE.txt'
                    distribution 'repo'
                }
            }
            scm {
                url 'https://github.com/Discord4J/Discord4J'
                connection 'scm:git:git://github.com/Discord4J/Discord4J.git'
                developerConnection 'scm:git:ssh://git@github.com:Discord4J/Discord4J.git'
            }
            developers {
                developer {
                    name 'The Discord4J Team'
                }
            }
        }
    }
}

task aggregateJavadoc(type: Javadoc,
        description: "Generate javadocs from all child projects as if it was a single project",
        group: JavaBasePlugin.DOCUMENTATION_GROUP
) {
    destinationDir file("${rootProject.buildDir}/docs/aggregateJavadoc")
    failOnError false
    title = "$project_name ${project_version} API"

    options {
        windowTitle = "$project_name $project_version"
        addStringOption "Xdoclint:none", "-quiet"
        author true
    }

    subprojects.each { project ->
        project.tasks.withType(Javadoc.class).each { doc ->
            source += doc.source
            classpath += doc.classpath
            excludes += doc.excludes
            includes += doc.includes
        }
    }
}

task aggregateJavadocJar(type: Jar, dependsOn: aggregateJavadoc) {
    classifier = 'javadoc'
    from aggregateJavadoc.destinationDir
}

def buildDocsUrl(String project) {
    if (isJitpack) {
        def docVersion = System.getenv('GIT_COMMIT')
        return "https://javadoc.jitpack.io/com/discord4j/discord4j/$project/$docVersion/javadoc/" as String
    } else {
        def docVersion = isRelease ? "$version" : "3.0"
        return "https://www.javadoc.io/page/com.discord4j/$project/$docVersion/" as String
    }
}

def buildStoresDocsUrl(String project, boolean offline) {
    if (isJitpack || offline) {
        return "https://javadoc.jitpack.io/com/discord4j/stores/$project/$storesVersion/javadoc/" as String
    } else {
        return "https://www.javadoc.io/page/com.discord4j/$project/$storesVersion/" as String
    }
}

if (isJitpack) {
    publishing {
        publications {
            maven(MavenPublication) {
                artifact aggregateJavadocJar
            }
        }
    }
}

release {
    preTagCommitMessage = 'Release version'
    tagCommitMessage = 'Release version'
    newVersionCommitMessage = 'Next development version'
    git {
        requireBranch = ''
    }
}

task updateReadme {
    doLast {
        copy {
            from '.github/README_TEMPLATE.md'
            into '.'
            rename { 'README.md' }
            expand version: version
        }
    }
}

preTagCommit.dependsOn updateReadme

wrapper {
    distributionType = Wrapper.DistributionType.ALL
}<|MERGE_RESOLUTION|>--- conflicted
+++ resolved
@@ -19,13 +19,8 @@
     project_jdk = '1.8'
 
     // Dependencies
-<<<<<<< HEAD
     reactor_bom_version = 'Dysprosium-RELEASE'
-    jackson_version = '2.9.9'
-=======
-    reactor_bom_version = 'Californium-SR12'
     jackson_version = '2.10.0'
->>>>>>> c2840ef3
     jdkstores_version = "$storesVersion"
 
     // Test dependencies
